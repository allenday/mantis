--- conflicted
+++ resolved
@@ -116,11 +116,8 @@
             from ..tools.web_fetch import WebFetchTool, WebFetchConfig
             from ..tools.web_search import WebSearchTool, WebSearchConfig
             from ..tools.git_operations import GitOperationsTool, GitOperationsConfig
-<<<<<<< HEAD
             from ..tools.jira_integration import JiraTool, JiraConfig
-=======
             from ..tools.gitlab_integration import GitLabTool, GitLabConfig
->>>>>>> fad84587
 
             # Initialize WebFetchTool with secure defaults
             web_fetch_config = WebFetchConfig(
@@ -155,7 +152,6 @@
             )
             self._tools["git_operations"] = GitOperationsTool(git_config)
 
-<<<<<<< HEAD
             # Initialize JiraTool with secure defaults
             try:
                 jira_config = JiraConfig(
@@ -170,10 +166,9 @@
             except Exception as e:
                 # Log Jira tool initialization failure but continue with other tools
                 import logging
-
                 logger = logging.getLogger(__name__)
                 logger.warning(f"Failed to initialize Jira tool: {e}")
-=======
+
             # Initialize GitLabTool with secure defaults
             try:
                 gitlab_config = GitLabConfig(
@@ -186,10 +181,8 @@
             except Exception as e:
                 # Log GitLab tool initialization failure but continue with other tools
                 import logging
-
                 logger = logging.getLogger(__name__)
                 logger.warning(f"Failed to initialize GitLab tool: {e}")
->>>>>>> fad84587
 
         except ImportError:
             # Tools not available, continue without them
